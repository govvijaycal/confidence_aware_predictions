--- conflicted
+++ resolved
@@ -687,15 +687,9 @@
 
                 ll_result = np.mean(metrics_df.traj_LL_1)
                 ll_fit_list.append( [ll_result, sigma_acc_sq, sigma_curv_sq] )
-<<<<<<< HEAD
+                print("Q eval: ", ll_fit_list[-1])
 
         ll_fit_list = np.array(ll_fit_list)
-        print("Q", ll_fit_list)
-=======
-                print("Q eval: ", ll_fit_list[-1])
-
-        ll_fit_list = np.array(ll_fit_list)
->>>>>>> 59009606
         best_fit_ind       = np.argmax( ll_fit_list[:, 0] )
         best_sigma_acc_sq  = ll_fit_list[best_fit_ind, 1]
         best_sigma_curv_sq = ll_fit_list[best_fit_ind, 2]
@@ -704,29 +698,6 @@
 
         print(f"BEST Q_u: {self.lane_ekf.Q_u}")
 
-<<<<<<< HEAD
-        # Step 2.  If we have a multimodal model, fit R_cost based on 5 (max) modes log-likelihood.
-        if self.n_max_modes > 1:
-            R_cost_accs  = [1e-4, 1e-2, 1]
-            R_cost_curvs = [1e-2,  1e0, 1e2]
-
-            ll_fit_list = []
-            for R_acc in R_cost_accs:
-                for R_curv in R_cost_curvs:
-                    self.R_cost = np.diag([R_acc, R_curv])
-                    predict_dict = self.predict(train_set)
-                    metrics_df = compute_trajectory_metrics(predict_dict, ks_eval=[5])
-
-                    ll_result = np.mean(metrics_df.traj_LL_5)
-                    ll_fit_list.append( [ll_result, R_acc, R_curv] )
-
-            ll_fit_list = np.array(ll_fit_list)
-            print("R", ll_fit_list)
-            best_fit_ind = np.argmax( ll_fit_list[:, 0] )
-            R_acc_best   = ll_fit_list[best_fit_ind, 1]
-            R_curv_best  = ll_fit_list[best_fit_ind, 2]
-            self.R_cost = np.diag( [R_acc_best, R_curv_best] )
-=======
         # Step 2.  Fit R_cost based on 5 (max) modes log-likelihood.
         R_cost_accs  = [1e-2, 1e-1, 1e0]
         R_cost_curvs = [1e-1,  1e0, 1e1]
@@ -747,7 +718,6 @@
         R_acc_best   = ll_fit_list[best_fit_ind, 1]
         R_curv_best  = ll_fit_list[best_fit_ind, 2]
         self.R_cost = np.diag( [R_acc_best, R_curv_best] )
->>>>>>> 59009606
 
         print(f"BEST R_cost: {self.R_cost}")
 
